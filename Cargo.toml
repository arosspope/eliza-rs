[package]
name = "eliza"
<<<<<<< HEAD
version = "1.0.1"
=======
version = "1.1.0"
>>>>>>> e1c15308
authors = ["arosspope <andrew.pope456@gmail.com>"]
edition = "2018"
license = "MIT/Apache-2.0"
homepage = "https://github.com/arosspope/eliza-rs.git"
repository = "https://github.com/arosspope/eliza-rs.git"
description = "A rust implementation of ELIZA - a natural language processing program developed by Joseph Weizenbaum in 1966."
keywords = ["eliza", "nlp", "weizenbaum", "linguistics", "chatbot"]
categories = ["algorithms", "text-processing"]
readme = "README.md"
include = ["src/**/*", "Cargo.toml", "scripts/doctor.json"]

[[bin]]
name = "eliza"
doc = false

[dependencies]
regex = "*"
rand = "*"
serde = "*"
serde_json = "*"
serde_derive = "*"
log = "*"
env_logger = "*"<|MERGE_RESOLUTION|>--- conflicted
+++ resolved
@@ -1,10 +1,6 @@
 [package]
 name = "eliza"
-<<<<<<< HEAD
-version = "1.0.1"
-=======
-version = "1.1.0"
->>>>>>> e1c15308
+version = "1.1.1"
 authors = ["arosspope <andrew.pope456@gmail.com>"]
 edition = "2018"
 license = "MIT/Apache-2.0"
